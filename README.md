--- conflicted
+++ resolved
@@ -125,12 +125,9 @@
 
 #### Fast start
 Downdown pre-extracted features from zenodo [Link](https://zenodo.org/records/11560095). Note that you should download all files in your folder, then run ```unzip ViLCo_data.zip```.
+Details:
 <details>
   <summary>
-<<<<<<< HEAD
-=======
-
->>>>>>> 8549076c
   The data structure is shown as below:
   ```bash
   ViLCo_data
